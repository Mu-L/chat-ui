<script lang="ts">
	import type { PageData } from "./$types";

	import { PUBLIC_APP_ASSETS, PUBLIC_ORIGIN } from "$env/static/public";
	import { isHuggingChat } from "$lib/utils/isHuggingChat";

	import { goto } from "$app/navigation";
	import { base } from "$app/paths";
	import { page } from "$app/stores";

	import CarbonAdd from "~icons/carbon/add";
	import CarbonHelpFilled from "~icons/carbon/help-filled";
	import CarbonClose from "~icons/carbon/close";
	import CarbonArrowUpRight from "~icons/carbon/arrow-up-right";
	import CarbonEarthAmerica from "~icons/carbon/earth-americas-filled";
	import CarbonUserMultiple from "~icons/carbon/user-multiple";
	import CarbonSearch from "~icons/carbon/search";
	import Pagination from "$lib/components/Pagination.svelte";
	import { formatUserCount } from "$lib/utils/formatUserCount";
	import { getHref } from "$lib/utils/getHref";
	import { debounce } from "$lib/utils/debounce";
	import { useSettingsStore } from "$lib/stores/settings";
<<<<<<< HEAD
	import IconInternet from "$lib/components/icons/IconInternet.svelte";
=======
	import { isDesktop } from "$lib/utils/isDesktop";
>>>>>>> eb071be4

	export let data: PageData;

	$: assistantsCreator = $page.url.searchParams.get("user");
	$: createdByMe = data.user?.username && data.user.username === assistantsCreator;

	const SEARCH_DEBOUNCE_DELAY = 400;
	let filterInputEl: HTMLInputElement;
	let filterValue = data.query;
	let isFilterInPorgress = false;

	const onModelChange = (e: Event) => {
		const newUrl = getHref($page.url, {
			newKeys: { modelId: (e.target as HTMLSelectElement).value },
			existingKeys: { behaviour: "delete_except", keys: ["user"] },
		});
		resetFilter();
		goto(newUrl);
	};

	const resetFilter = () => {
		filterValue = "";
		isFilterInPorgress = false;
	};

	const filterOnName = debounce(async (value: string) => {
		filterValue = value;

		if (isFilterInPorgress) {
			return;
		}

		isFilterInPorgress = true;
		const newUrl = getHref($page.url, {
			newKeys: { q: value },
			existingKeys: { behaviour: "delete", keys: ["p"] },
		});
		await goto(newUrl);
		if (isDesktop(window)) {
			setTimeout(() => filterInputEl.focus(), 0);
		}
		isFilterInPorgress = false;

		// there was a new filter query before server returned response
		if (filterValue !== value) {
			filterOnName(filterValue);
		}
	}, SEARCH_DEBOUNCE_DELAY);

	const settings = useSettingsStore();
</script>

<svelte:head>
	{#if isHuggingChat}
		<title>HuggingChat - Assistants</title>
		<meta property="og:title" content="HuggingChat - Assistants" />
		<meta property="og:type" content="link" />
		<meta
			property="og:description"
			content="Browse HuggingChat assistants made by the community."
		/>
		<meta
			property="og:image"
			content="{PUBLIC_ORIGIN ||
				$page.url.origin}{base}/{PUBLIC_APP_ASSETS}/assistants-thumbnail.png"
		/>
		<meta property="og:url" content={$page.url.href} />
	{/if}
</svelte:head>

<div class="scrollbar-custom mr-1 h-full overflow-y-auto py-12 max-sm:pt-8 md:py-24">
	<div class="pt-42 mx-auto flex flex-col px-5 xl:w-[60rem] 2xl:w-[64rem]">
		<div class="flex items-center">
			<h1 class="text-2xl font-bold">Assistants</h1>
			{#if isHuggingChat}
				<div class="5 ml-1.5 rounded-lg text-xxs uppercase text-gray-500 dark:text-gray-500">
					beta
				</div>
				<a
					href="https://huggingface.co/spaces/huggingchat/chat-ui/discussions/357"
					class="ml-auto dark:text-gray-400 dark:hover:text-gray-300"
					target="_blank"
				>
					<CarbonHelpFilled />
				</a>
			{/if}
		</div>
		<h3 class="text-gray-500">Popular assistants made by the community</h3>
		<div class="mt-6 flex justify-between gap-2 max-sm:flex-col sm:items-center">
			<select
				class="mt-1 h-[34px] rounded-lg border border-gray-300 bg-gray-50 px-2 text-sm text-gray-900 focus:border-blue-700 focus:ring-blue-700 dark:border-gray-600 dark:bg-gray-700 dark:text-white dark:placeholder-gray-400"
				bind:value={data.selectedModel}
				on:change={onModelChange}
			>
				<option value="">All models</option>
				{#each data.models.filter((model) => !model.unlisted) as model}
					<option value={model.name}>{model.name}</option>
				{/each}
			</select>

			<a
				href={`${base}/settings/assistants/new`}
				class="flex items-center gap-1 whitespace-nowrap rounded-lg border bg-white py-1 pl-1.5 pr-2.5 shadow-sm hover:bg-gray-50 hover:shadow-none dark:border-gray-600 dark:bg-gray-700 dark:hover:bg-gray-700"
			>
				<CarbonAdd />Create New assistant
			</a>
		</div>

		<div class="mt-7 flex items-center gap-x-2 text-sm">
			{#if assistantsCreator && !createdByMe}
				<div
					class="flex items-center gap-1.5 rounded-full border border-gray-300 bg-gray-50 px-3 py-1 dark:border-gray-600 dark:bg-gray-700 dark:text-white"
				>
					{assistantsCreator}'s Assistants
					<a
						href={getHref($page.url, {
							existingKeys: { behaviour: "delete", keys: ["user", "modelId", "p", "q"] },
						})}
						on:click={resetFilter}
						class="group"
						><CarbonClose
							class="text-xs group-hover:text-gray-800 dark:group-hover:text-gray-300"
						/></a
					>
				</div>
				{#if isHuggingChat}
					<a
						href="https://hf.co/{assistantsCreator}"
						target="_blank"
						class="ml-auto flex items-center text-xs text-gray-500 underline hover:text-gray-800 dark:text-gray-400 dark:hover:text-gray-300"
						><CarbonArrowUpRight class="mr-1 flex-none text-[0.58rem]" target="_blank" />View {assistantsCreator}
						on HF</a
					>
				{/if}
			{:else}
				<a
					href={getHref($page.url, {
						existingKeys: { behaviour: "delete", keys: ["user", "modelId", "p", "q"] },
					})}
					on:click={resetFilter}
					class="flex items-center gap-1.5 rounded-full border px-3 py-1 {!assistantsCreator
						? 'border-gray-300 bg-gray-50  dark:border-gray-600 dark:bg-gray-700 dark:text-white'
						: 'border-transparent text-gray-400 hover:text-gray-800 dark:hover:text-gray-300'}"
				>
					<CarbonEarthAmerica class="text-xs" />
					Community
				</a>
				{#if data.user?.username}
					<a
						href={getHref($page.url, {
							newKeys: { user: data.user.username },
							existingKeys: { behaviour: "delete", keys: ["modelId", "p", "q"] },
						})}
						on:click={resetFilter}
						class="flex items-center gap-1.5 truncate rounded-full border px-3 py-1 {assistantsCreator &&
						createdByMe
							? 'border-gray-300 bg-gray-50  dark:border-gray-600 dark:bg-gray-700 dark:text-white'
							: 'border-transparent text-gray-400 hover:text-gray-800 dark:hover:text-gray-300'}"
						>{data.user.username}
					</a>
				{/if}
			{/if}
			<div
				class="relative ml-auto flex h-[30px] w-40 items-center rounded-full border px-2 has-[:focus]:border-gray-400 sm:w-64 dark:border-gray-600"
			>
				<CarbonSearch class="pointer-events-none absolute left-2 text-xs text-gray-400" />
				<input
					class="h-[30px] w-full bg-transparent pl-5 focus:outline-none"
					placeholder="Filter by name"
					value={filterValue}
					on:input={(e) => filterOnName(e.currentTarget.value)}
					bind:this={filterInputEl}
					maxlength="150"
					type="search"
				/>
			</div>
		</div>

		<div class="mt-8 grid grid-cols-2 gap-3 sm:gap-5 md:grid-cols-3 lg:grid-cols-4">
			{#each data.assistants as assistant (assistant._id)}
				<button
					class="relative flex flex-col items-center justify-center overflow-hidden text-balance rounded-xl border bg-gray-50/50 px-4 py-6 text-center shadow hover:bg-gray-50 hover:shadow-inner max-sm:px-4 sm:h-64 sm:pb-4 xl:pt-8 dark:border-gray-800/70 dark:bg-gray-950/20 dark:hover:bg-gray-950/40"
					on:click={() => {
						if (data.settings.assistants.includes(assistant._id.toString())) {
							settings.instantSet({ activeModel: assistant._id.toString() });
							goto(`${base}` || "/");
						} else {
							goto(`${base}/assistant/${assistant._id}`);
						}
					}}
				>
					{#if assistant.userCount && assistant.userCount > 1}
						<div
							class="absolute right-3 top-3 flex items-center gap-1 text-xs text-gray-400"
							title="Number of users"
						>
							<CarbonUserMultiple class="text-xxs" />{formatUserCount(assistant.userCount)}
						</div>
					{/if}

					{#if !!assistant?.rag}
						<div class="absolute left-3 top-3" title="This assistant uses the websearch.">
							<IconInternet classNames="h-5 w-5 fill-blue-400 dark:fill-blue-600" />
						</div>
					{/if}

					{#if assistant.avatar}
						<img
							src="{base}/settings/assistants/{assistant._id}/avatar.jpg"
							alt="Avatar"
							class="mb-2 aspect-square size-12 flex-none rounded-full object-cover sm:mb-6 sm:size-20"
						/>
					{:else}
						<div
							class="mb-2 flex aspect-square size-12 flex-none items-center justify-center rounded-full bg-gray-300 text-2xl font-bold uppercase text-gray-500 sm:mb-6 sm:size-20 dark:bg-gray-800"
						>
							{assistant.name[0]}
						</div>
					{/if}
					<h3
						class="mb-2 line-clamp-2 max-w-full break-words text-center text-[.8rem] font-semibold leading-snug sm:text-sm"
					>
						{assistant.name}
					</h3>
					<p class="line-clamp-4 text-xs text-gray-700 sm:line-clamp-2 dark:text-gray-400">
						{assistant.description}
					</p>
					{#if assistant.createdByName}
						<p class="mt-auto pt-2 text-xs text-gray-400 dark:text-gray-500">
							Created by <a
								class="hover:underline"
								href="{base}/assistants?user={assistant.createdByName}"
							>
								{assistant.createdByName}
							</a>
						</p>
					{/if}
				</button>
			{:else}
				No assistants found
			{/each}
		</div>
		<Pagination
			classNames="w-full flex justify-center mt-14 mb-4"
			numItemsPerPage={data.numItemsPerPage}
			numTotalItems={data.numTotalItems}
		/>
	</div>
</div><|MERGE_RESOLUTION|>--- conflicted
+++ resolved
@@ -20,11 +20,8 @@
 	import { getHref } from "$lib/utils/getHref";
 	import { debounce } from "$lib/utils/debounce";
 	import { useSettingsStore } from "$lib/stores/settings";
-<<<<<<< HEAD
 	import IconInternet from "$lib/components/icons/IconInternet.svelte";
-=======
 	import { isDesktop } from "$lib/utils/isDesktop";
->>>>>>> eb071be4
 
 	export let data: PageData;
 
