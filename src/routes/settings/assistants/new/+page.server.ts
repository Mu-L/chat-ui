--- conflicted
+++ resolved
@@ -7,12 +7,9 @@
 import { z } from "zod";
 import { sha256 } from "$lib/utils/sha256";
 import sharp from "sharp";
-<<<<<<< HEAD
 import { parseStringToList } from "$lib/utils/parseStringToList";
-=======
 import { usageLimits } from "$lib/server/usageLimits";
 import { generateSearchTokens } from "$lib/utils/searchTokens";
->>>>>>> 537b6f5a
 
 const newAsssistantSchema = z.object({
 	name: z.string().min(1),
@@ -120,15 +117,12 @@
 			updatedAt: new Date(),
 			userCount: 1,
 			featured: false,
-<<<<<<< HEAD
 			rag: {
 				allowedLinks: parse.data.ragLinkList,
 				allowedDomains: parse.data.ragDomainList,
 				allowAllDomains: parse.data.ragAllowAll,
 			},
-=======
 			searchTokens: generateSearchTokens(parse.data.name),
->>>>>>> 537b6f5a
 		});
 
 		// add insertedId to user settings
