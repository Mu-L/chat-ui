<script lang="ts">
	import { enhance } from "$app/forms";
	import { base } from "$app/paths";
	import { page } from "$app/stores";
	import { PUBLIC_ORIGIN, PUBLIC_SHARE_PREFIX } from "$env/static/public";
	import { useSettingsStore } from "$lib/stores/settings";
	import type { PageData } from "./$types";

	import CarbonPen from "~icons/carbon/pen";
	import CarbonTrash from "~icons/carbon/trash-can";
	import CarbonCopy from "~icons/carbon/copy-file";
	import CarbonFlag from "~icons/carbon/flag";
	import CarbonLink from "~icons/carbon/link";
	import CopyToClipBoardBtn from "$lib/components/CopyToClipBoardBtn.svelte";
	import ReportModal from "./ReportModal.svelte";

	export let data: PageData;

	$: assistant = data.assistants.find((el) => el._id.toString() === $page.params.assistantId);

	const settings = useSettingsStore();

	$: isActive = $settings.activeModel === $page.params.assistantId;

	const prefix = PUBLIC_SHARE_PREFIX || `${PUBLIC_ORIGIN || $page.url.origin}${base}`;

	$: shareUrl = `${prefix}/assistant/${assistant?._id}`;

	let displayReportModal = false;
</script>

{#if displayReportModal}
	<ReportModal on:close={() => (displayReportModal = false)} />
{/if}
<div class="flex h-full flex-col gap-2">
	<div class="flex gap-6">
		{#if assistant?.avatar}
			<!-- crop image if not square  -->
			<img
				src={`${base}/settings/assistants/${assistant?._id}/avatar.jpg?hash=${assistant?.avatar}`}
				alt="Avatar"
				class="size-16 flex-none rounded-full object-cover sm:size-24"
			/>
		{:else}
			<div
				class="flex size-16 flex-none items-center justify-center rounded-full bg-gray-300 text-4xl font-semibold uppercase text-gray-500 sm:size-24"
			>
				{assistant?.name[0]}
			</div>
		{/if}

		<div class="flex-1">
			<div class="mb-1.5">
				<h1 class="mr-2 inline text-xl font-semibold dark:text-gray-300">
					{assistant?.name}
				</h1>
				<span
					class="rounded-full border px-2 py-0.5 text-sm leading-none text-gray-500 dark:text-gray-400"
					>public</span
				>
			</div>

			{#if assistant?.description}
				<p class="mb-2 line-clamp-2 text-sm text-gray-500 dark:text-gray-400">
					{assistant.description}
				</p>
			{/if}

			<p class="text-sm text-gray-500 dark:text-gray-400">
				Model: <span class="font-semibold"> {assistant?.modelId} </span>
				<span class="text-gray-300 dark:text-gray-500">•</span> Created by
				<a class="underline" href="{base}/assistants?user={assistant?.createdByName}">
					{assistant?.createdByName}
				</a>
			</p>
			<div class="flex items-center gap-4 whitespace-nowrap text-sm">
				<button
					class="{isActive
						? 'bg-gray-100 text-gray-800 dark:bg-gray-300 dark:text-gray-900'
						: 'bg-black text-white dark:bg-gray-800 dark:text-gray-300'} my-2 flex w-fit items-center rounded-full px-3 py-1 text-base"
					disabled={isActive}
					name="Activate model"
					on:click|stopPropagation={() => {
						$settings.activeModel = $page.params.assistantId;
					}}
				>
					{isActive ? "Active" : "Activate"}
				</button>
				{#if assistant?.createdByMe}
					<a
						href="{base}/settings/assistants/{assistant?._id}/edit"
						class="text-gray-500 underline hover:text-gray-800 dark:text-gray-400 dark:hover:text-gray-300"
						><CarbonPen class="mr-1.5 inline text-xs" />Edit
					</a>
					<form method="POST" action="?/delete" use:enhance>
						<button
							type="submit"
							class="flex items-center text-gray-500 underline hover:text-gray-800 dark:text-gray-400 dark:hover:text-gray-300"
						>
							<CarbonTrash class="mr-1.5 inline text-xs" />Delete</button
						>
					</form>
				{:else}
					<form method="POST" action="?/unsubscribe" use:enhance>
						<button
							type="submit"
							class="text-gray-500 underline hover:text-gray-800 dark:text-gray-400 dark:hover:text-gray-300"
						>
							<CarbonTrash class="mr-1.5 inline text-xs" />Remove</button
						>
					</form>
					<form method="POST" action="?/edit" use:enhance class="hidden">
						<button
							type="submit"
							class="text-gray-500 underline hover:text-gray-800 dark:text-gray-400 dark:hover:text-gray-300"
						>
							<CarbonCopy class="mr-1.5 inline text-xs" />Duplicate</button
						>
					</form>
					{#if !assistant?.reported}
<<<<<<< HEAD
						<form method="POST" action="?/report" use:enhance>
							<button
								type="submit"
								class="text-gray-500 underline hover:text-gray-800 dark:text-gray-400 dark:hover:text-gray-300"
							>
								<CarbonFlag class="mr-1.5 inline text-xs" />Report</button
							>
						</form>
=======
						<button
							type="button"
							on:click={() => {
								displayReportModal = true;
							}}
							class="underline"
						>
							<CarbonFlag class="mr-1.5 inline text-xs" />Report
						</button>
>>>>>>> e6addfc5
					{:else}
						<button
							type="button"
							disabled
							class="text-gray-700 hover:text-gray-800 dark:text-gray-200 dark:hover:text-gray-300"
						>
							<CarbonFlag class="mr-1.5 inline text-xs" />Reported</button
						>
					{/if}
				{/if}
			</div>
		</div>
	</div>

	<div>
		<h2 class="text-lg font-semibold dark:text-gray-300">Direct URL</h2>

		<p class="pb-2 text-sm text-gray-500 dark:text-gray-400">
			Share this link for people to use your assistant.
		</p>

		<div
			class="flex flex-row gap-2 rounded-lg border-2 border-gray-200 bg-gray-100 py-2 pl-3 pr-1.5 dark:border-gray-600 dark:bg-gray-700 dark:text-gray-300"
		>
			<input disabled class="flex-1 truncate bg-inherit" value={shareUrl} />
			<CopyToClipBoardBtn
				value={shareUrl}
				classNames="!border-none !shadow-none !py-0 !px-1 !rounded-md"
			>
				<div class="flex items-center gap-1.5 text-gray-500 hover:underline dark:text-gray-400">
					<CarbonLink />Copy
				</div>
			</CopyToClipBoardBtn>
		</div>
	</div>

	<h2 class="mt-4 text-lg font-semibold dark:text-gray-300">System Instructions</h2>

	<textarea
		disabled
		class="min-h-[8lh] w-full flex-1 rounded-lg border-2 border-gray-200 bg-gray-100 p-2 disabled:cursor-not-allowed 2xl:min-h-[12lh] dark:border-gray-600 dark:bg-gray-700 dark:text-gray-300"
		>{assistant?.preprompt}</textarea
	>
</div><|MERGE_RESOLUTION|>--- conflicted
+++ resolved
@@ -118,26 +118,15 @@
 						>
 					</form>
 					{#if !assistant?.reported}
-<<<<<<< HEAD
-						<form method="POST" action="?/report" use:enhance>
-							<button
-								type="submit"
-								class="text-gray-500 underline hover:text-gray-800 dark:text-gray-400 dark:hover:text-gray-300"
-							>
-								<CarbonFlag class="mr-1.5 inline text-xs" />Report</button
-							>
-						</form>
-=======
 						<button
 							type="button"
 							on:click={() => {
 								displayReportModal = true;
 							}}
-							class="underline"
+							class="text-gray-500 underline hover:text-gray-800 dark:text-gray-400 dark:hover:text-gray-300"
 						>
 							<CarbonFlag class="mr-1.5 inline text-xs" />Report
 						</button>
->>>>>>> e6addfc5
 					{:else}
 						<button
 							type="button"
