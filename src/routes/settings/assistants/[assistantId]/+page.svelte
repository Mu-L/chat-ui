<script lang="ts">
	import { enhance } from "$app/forms";
	import { base } from "$app/paths";
	import { page } from "$app/stores";
	import { PUBLIC_ORIGIN, PUBLIC_SHARE_PREFIX } from "$env/static/public";
	import { useSettingsStore } from "$lib/stores/settings";
	import type { PageData } from "./$types";

	import CarbonPen from "~icons/carbon/pen";
	import CarbonTrash from "~icons/carbon/trash-can";
	import CarbonCopy from "~icons/carbon/copy-file";
	import CarbonFlag from "~icons/carbon/flag";
	import CarbonLink from "~icons/carbon/link";
	import CopyToClipBoardBtn from "$lib/components/CopyToClipBoardBtn.svelte";

	export let data: PageData;

	$: assistant = data.assistants.find((el) => el._id.toString() === $page.params.assistantId);

	const settings = useSettingsStore();

	$: isActive = $settings.activeModel === $page.params.assistantId;

	const prefix = PUBLIC_SHARE_PREFIX || `${PUBLIC_ORIGIN || $page.url.origin}${base}`;

	$: shareUrl = `${prefix}/assistant/${assistant?._id}`;
</script>

<div class="flex h-full flex-col gap-2">
	<div class="flex gap-6">
		{#if assistant?.avatar}
			<!-- crop image if not square  -->
			<img
				src={`${base}/settings/assistants/${assistant?._id}/avatar.jpg?hash=${assistant?.avatar}`}
				alt="Avatar"
				class="size-16 flex-none rounded-full object-cover sm:size-24"
			/>
		{:else}
			<div
				class="flex size-16 flex-none items-center justify-center rounded-full bg-gray-300 text-4xl font-semibold uppercase text-gray-500 sm:size-24"
			>
				{assistant?.name[0]}
			</div>
		{/if}

		<div class="flex-1">
			<div class="mb-1.5">
				<h1 class="mr-2 inline text-xl font-semibold dark:text-gray-300">
					{assistant?.name}
				</h1>
				<span
					class="rounded-full border px-2 py-0.5 text-sm leading-none text-gray-500 dark:text-gray-400"
					>public</span
				>
			</div>

			{#if assistant?.description}
				<p class="mb-2 line-clamp-2 text-sm text-gray-500 dark:text-gray-400">
					{assistant.description}
				</p>
			{/if}

			<p class="text-sm text-gray-500 dark:text-gray-400">
				Model: <span class="font-semibold"> {assistant?.modelId} </span>
<<<<<<< HEAD
				<span class="text-gray-300 dark:text-gray-500">•</span> Created by
				<a class="underline" target="_blank" href={"https://hf.co/" + assistant?.createdByName}>
=======
				<span class="text-gray-300">•</span> Created by
				<a class="underline" href="{base}/assistants?user={assistant?.createdByName}">
>>>>>>> 69684cd1
					{assistant?.createdByName}
				</a>
			</p>
			<div class="flex items-center gap-4 whitespace-nowrap text-sm">
				<button
					class="{isActive
						? 'bg-gray-100 text-gray-800 dark:bg-gray-300 dark:text-gray-900'
						: 'bg-black text-white dark:bg-gray-800 dark:text-gray-300'} my-2 flex w-fit items-center rounded-full px-3 py-1 text-base"
					disabled={isActive}
					name="Activate model"
					on:click|stopPropagation={() => {
						$settings.activeModel = $page.params.assistantId;
					}}
				>
					{isActive ? "Active" : "Activate"}
				</button>
				{#if assistant?.createdByMe}
					<a
						href="{base}/settings/assistants/{assistant?._id}/edit"
						class="text-gray-500 underline hover:text-gray-800 dark:text-gray-400 dark:hover:text-gray-300"
						><CarbonPen class="mr-1.5 inline text-xs" />Edit
					</a>
					<form method="POST" action="?/delete" use:enhance>
						<button
							type="submit"
							class="flex items-center text-gray-500 underline hover:text-gray-800 dark:text-gray-400 dark:hover:text-gray-300"
						>
							<CarbonTrash class="mr-1.5 inline text-xs" />Delete</button
						>
					</form>
				{:else}
					<form method="POST" action="?/unsubscribe" use:enhance>
						<button
							type="submit"
							class="text-gray-500 underline hover:text-gray-800 dark:text-gray-400 dark:hover:text-gray-300"
						>
							<CarbonTrash class="mr-1.5 inline text-xs" />Remove</button
						>
					</form>
					<form method="POST" action="?/edit" use:enhance class="hidden">
						<button
							type="submit"
							class="text-gray-500 underline hover:text-gray-800 dark:text-gray-400 dark:hover:text-gray-300"
						>
							<CarbonCopy class="mr-1.5 inline text-xs" />Duplicate</button
						>
					</form>
					{#if !assistant?.reported}
						<form method="POST" action="?/report" use:enhance>
							<button
								type="submit"
								class="text-gray-500 underline hover:text-gray-800 dark:text-gray-400 dark:hover:text-gray-300"
							>
								<CarbonFlag class="mr-1.5 inline text-xs" />Report</button
							>
						</form>
					{:else}
						<button
							type="button"
							disabled
							class="text-gray-700 hover:text-gray-800 dark:text-gray-200 dark:hover:text-gray-300"
						>
							<CarbonFlag class="mr-1.5 inline text-xs" />Reported</button
						>
					{/if}
				{/if}
			</div>
		</div>
	</div>

	<div>
		<h2 class="text-lg font-semibold dark:text-gray-300">Direct URL</h2>

		<p class="pb-2 text-sm text-gray-500 dark:text-gray-400">
			Share this link for people to use your assistant.
		</p>

		<div
			class="flex flex-row gap-2 rounded-lg border-2 border-gray-200 bg-gray-100 py-2 pl-3 pr-1.5 dark:border-gray-600 dark:bg-gray-700 dark:text-gray-300"
		>
			<input disabled class="flex-1 truncate bg-inherit" value={shareUrl} />
			<CopyToClipBoardBtn
				value={shareUrl}
				classNames="!border-none !shadow-none !py-0 !px-1 !rounded-md"
			>
				<div class="flex items-center gap-1.5 text-gray-500 hover:underline dark:text-gray-400">
					<CarbonLink />Copy
				</div>
			</CopyToClipBoardBtn>
		</div>
	</div>

	<h2 class="mt-4 text-lg font-semibold dark:text-gray-300">System Instructions</h2>

	<textarea
		disabled
		class="min-h-[8lh] w-full flex-1 rounded-lg border-2 border-gray-200 bg-gray-100 p-2 disabled:cursor-not-allowed 2xl:min-h-[12lh] dark:border-gray-600 dark:bg-gray-700 dark:text-gray-300"
		>{assistant?.preprompt}</textarea
	>
</div><|MERGE_RESOLUTION|>--- conflicted
+++ resolved
@@ -62,13 +62,8 @@
 
 			<p class="text-sm text-gray-500 dark:text-gray-400">
 				Model: <span class="font-semibold"> {assistant?.modelId} </span>
-<<<<<<< HEAD
-				<span class="text-gray-300 dark:text-gray-500">•</span> Created by
-				<a class="underline" target="_blank" href={"https://hf.co/" + assistant?.createdByName}>
-=======
-				<span class="text-gray-300">•</span> Created by
+				<span class="text-gray-300  dark:text-gray-500">•</span> Created by
 				<a class="underline" href="{base}/assistants?user={assistant?.createdByName}">
->>>>>>> 69684cd1
 					{assistant?.createdByName}
 				</a>
 			</p>
