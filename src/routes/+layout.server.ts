import type { LayoutServerLoad } from "./$types";
import { collections } from "$lib/server/database";
import type { Conversation } from "$lib/types/Conversation";
import { UrlDependency } from "$lib/types/UrlDependency";
import { defaultModel, models, oldModels, validateModel } from "$lib/server/models";
import { authCondition, requiresUser } from "$lib/server/auth";
import { DEFAULT_SETTINGS } from "$lib/types/Settings";
import {
	SERPAPI_KEY,
	SERPER_API_KEY,
	SERPSTACK_API_KEY,
	MESSAGES_BEFORE_LOGIN,
	YDC_API_KEY,
	USE_LOCAL_WEBSEARCH,
	ENABLE_ASSISTANTS,
} from "$env/static/private";
import { ObjectId } from "mongodb";
import type { ConvSidebar } from "$lib/types/ConvSidebar";

export const load: LayoutServerLoad = async ({ locals, depends }) => {
	depends(UrlDependency.ConversationList);

	const settings = await collections.settings.findOne(authCondition(locals));

	// If the active model in settings is not valid, set it to the default model. This can happen if model was disabled.
	if (
		settings &&
		!validateModel(models).safeParse(settings?.activeModel).success &&
		!settings.assistants?.map((el) => el.toString())?.includes(settings?.activeModel)
	) {
		settings.activeModel = defaultModel.id;
		await collections.settings.updateOne(authCondition(locals), {
			$set: { activeModel: defaultModel.id },
		});
	}

	// if the model is unlisted, set the active model to the default model
	if (
		settings?.activeModel &&
		models.find((m) => m.id === settings?.activeModel)?.unlisted === true
	) {
		settings.activeModel = defaultModel.id;
		await collections.settings.updateOne(authCondition(locals), {
			$set: { activeModel: defaultModel.id },
		});
	}

	// get the number of messages where `from === "assistant"` across all conversations.
	const totalMessages =
		(
			await collections.conversations
				.aggregate([
					{ $match: authCondition(locals) },
					{ $project: { messages: 1 } },
					{ $unwind: "$messages" },
					{ $match: { "messages.from": "assistant" } },
					{ $count: "messages" },
				])
				.toArray()
		)[0]?.messages ?? 0;

	const messagesBeforeLogin = MESSAGES_BEFORE_LOGIN ? parseInt(MESSAGES_BEFORE_LOGIN) : 0;

	const userHasExceededMessages = messagesBeforeLogin > 0 && totalMessages > messagesBeforeLogin;

	const loginRequired = requiresUser && !locals.user && userHasExceededMessages;

	const disableAssistants = ENABLE_ASSISTANTS !== "true";

	const assistantActive = !models.map(({ id }) => id).includes(settings?.activeModel ?? "");

	const assistant = assistantActive
		? JSON.parse(
				JSON.stringify(
					await collections.assistants.findOne({
						_id: new ObjectId(settings?.activeModel),
					})
				)
		  )
		: null;

	const conversations = await collections.conversations
		.find(authCondition(locals))
		.sort({ updatedAt: -1 })
		.project<
			Pick<Conversation, "title" | "model" | "_id" | "updatedAt" | "createdAt" | "assistantId">
		>({
			title: 1,
			model: 1,
			_id: 1,
			updatedAt: 1,
			createdAt: 1,
			assistantId: 1,
		})
		.toArray();

	const assistantIds = conversations
		.map((conv) => conv.assistantId)
		.filter((el) => !!el) as ObjectId[];

	const assistants = await collections.assistants.find({ _id: { $in: assistantIds } }).toArray();

	return {
<<<<<<< HEAD
		conversations: conversations.map((conv) => ({
			id: conv._id.toString(),
			title: settings?.hideEmojiOnSidebar ? conv.title.replace(/\p{Emoji}/gu, "") : conv.title,
			model: conv.model ?? defaultModel,
			updatedAt: conv.updatedAt,
			assistantId: conv.assistantId?.toString(),
			avatarHash:
				conv.assistantId &&
				assistants.find((a) => a._id.toString() === conv.assistantId?.toString())?.avatar,
		})) satisfies ConvSidebar[],
=======
		conversations: await conversations
			.find(authCondition(locals))
			.sort({ updatedAt: -1 })
			.project<Pick<Conversation, "title" | "model" | "_id" | "updatedAt" | "createdAt">>({
				title: 1,
				model: 1,
				_id: 1,
				updatedAt: 1,
				createdAt: 1,
			})
			.map((conv) => {
				// remove emojis if settings say so
				if (settings?.hideEmojiOnSidebar) {
					conv.title = conv.title.replace(/\p{Emoji}/gu, "");
				}

				// remove invalid unicode and trim whitespaces
				conv.title = conv.title.replace(/\uFFFD/gu, "").trimStart();
				return {
					id: conv._id.toString(),
					title: settings?.hideEmojiOnSidebar ? conv.title.replace(/\p{Emoji}/gu, "") : conv.title,
					model: conv.model ?? defaultModel,
					updatedAt: conv.updatedAt,
				};
			})
			.toArray(),
>>>>>>> cdb33a95
		settings: {
			searchEnabled: !!(
				SERPAPI_KEY ||
				SERPER_API_KEY ||
				SERPSTACK_API_KEY ||
				YDC_API_KEY ||
				USE_LOCAL_WEBSEARCH
			),
			ethicsModalAccepted: !!settings?.ethicsModalAcceptedAt,
			ethicsModalAcceptedAt: settings?.ethicsModalAcceptedAt ?? null,
			activeModel: settings?.activeModel ?? DEFAULT_SETTINGS.activeModel,
			hideEmojiOnSidebar: settings?.hideEmojiOnSidebar ?? false,
			shareConversationsWithModelAuthors:
				settings?.shareConversationsWithModelAuthors ??
				DEFAULT_SETTINGS.shareConversationsWithModelAuthors,
			customPrompts: settings?.customPrompts ?? {},
			assistants: settings?.assistants?.map((el) => el.toString()) ?? [],
		},
		models: models.map((model) => ({
			id: model.id,
			name: model.name,
			websiteUrl: model.websiteUrl,
			modelUrl: model.modelUrl,
			datasetName: model.datasetName,
			datasetUrl: model.datasetUrl,
			displayName: model.displayName,
			description: model.description,
			promptExamples: model.promptExamples,
			parameters: model.parameters,
			preprompt: model.preprompt,
			multimodal: model.multimodal,
			unlisted: model.unlisted,
		})),
		oldModels,
		user: locals.user && {
			id: locals.user._id.toString(),
			username: locals.user.username,
			avatarUrl: locals.user.avatarUrl,
			email: locals.user.email,
		},
		assistant,
		disableAssistants,
		loginRequired,
		loginEnabled: requiresUser,
		guestMode: requiresUser && messagesBeforeLogin > 0,
	};
};<|MERGE_RESOLUTION|>--- conflicted
+++ resolved
@@ -101,45 +101,25 @@
 	const assistants = await collections.assistants.find({ _id: { $in: assistantIds } }).toArray();
 
 	return {
-<<<<<<< HEAD
-		conversations: conversations.map((conv) => ({
-			id: conv._id.toString(),
-			title: settings?.hideEmojiOnSidebar ? conv.title.replace(/\p{Emoji}/gu, "") : conv.title,
-			model: conv.model ?? defaultModel,
-			updatedAt: conv.updatedAt,
-			assistantId: conv.assistantId?.toString(),
-			avatarHash:
-				conv.assistantId &&
-				assistants.find((a) => a._id.toString() === conv.assistantId?.toString())?.avatar,
-		})) satisfies ConvSidebar[],
-=======
-		conversations: await conversations
-			.find(authCondition(locals))
-			.sort({ updatedAt: -1 })
-			.project<Pick<Conversation, "title" | "model" | "_id" | "updatedAt" | "createdAt">>({
-				title: 1,
-				model: 1,
-				_id: 1,
-				updatedAt: 1,
-				createdAt: 1,
-			})
-			.map((conv) => {
-				// remove emojis if settings say so
-				if (settings?.hideEmojiOnSidebar) {
-					conv.title = conv.title.replace(/\p{Emoji}/gu, "");
-				}
+		conversations: conversations.map((conv) => {
+			if (settings?.hideEmojiOnSidebar) {
+				conv.title = conv.title.replace(/\p{Emoji}/gu, "");
+			}
 
-				// remove invalid unicode and trim whitespaces
-				conv.title = conv.title.replace(/\uFFFD/gu, "").trimStart();
-				return {
-					id: conv._id.toString(),
-					title: settings?.hideEmojiOnSidebar ? conv.title.replace(/\p{Emoji}/gu, "") : conv.title,
-					model: conv.model ?? defaultModel,
-					updatedAt: conv.updatedAt,
-				};
-			})
-			.toArray(),
->>>>>>> cdb33a95
+			// remove invalid unicode and trim whitespaces
+			conv.title = conv.title.replace(/\uFFFD/gu, "").trimStart();
+
+			return {
+				id: conv._id.toString(),
+				title: conv.title,
+				model: conv.model ?? defaultModel,
+				updatedAt: conv.updatedAt,
+				assistantId: conv.assistantId?.toString(),
+				avatarHash:
+					conv.assistantId &&
+					assistants.find((a) => a._id.toString() === conv.assistantId?.toString())?.avatar,
+			};
+		}) satisfies ConvSidebar[],
 		settings: {
 			searchEnabled: !!(
 				SERPAPI_KEY ||
