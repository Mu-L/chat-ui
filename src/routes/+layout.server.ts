import type { LayoutServerLoad } from "./$types";
import { collections } from "$lib/server/database";
import type { Conversation } from "$lib/types/Conversation";
import { UrlDependency } from "$lib/types/UrlDependency";
import { defaultModel, models, oldModels, validateModel } from "$lib/server/models";
import { authCondition, requiresUser } from "$lib/server/auth";
import { DEFAULT_SETTINGS } from "$lib/types/Settings";
import { env } from "$env/dynamic/private";
import { ObjectId } from "mongodb";
import type { ConvSidebar } from "$lib/types/ConvSidebar";
import { toolFromConfigs } from "$lib/server/tools";
import { MetricsServer } from "$lib/server/metrics";
import type { ToolFront, ToolInputFile } from "$lib/types/Tool";
import { ReviewStatus } from "$lib/types/Review";
import { promptExamples } from "$lib/server/promptExamples";

export const load: LayoutServerLoad = async ({ locals, depends }) => {
	depends(UrlDependency.ConversationList);

	const settings = await collections.settings.findOne(authCondition(locals));

	// If the active model in settings is not valid, set it to the default model. This can happen if model was disabled.
	if (
		settings &&
		!validateModel(models).safeParse(settings?.activeModel).success &&
		!settings.assistants?.map((el) => el.toString())?.includes(settings?.activeModel)
	) {
		settings.activeModel = defaultModel.id;
		await collections.settings.updateOne(authCondition(locals), {
			$set: { activeModel: defaultModel.id },
		});
	}

	// if the model is unlisted, set the active model to the default model
	if (
		settings?.activeModel &&
		models.find((m) => m.id === settings?.activeModel)?.unlisted === true
	) {
		settings.activeModel = defaultModel.id;
		await collections.settings.updateOne(authCondition(locals), {
			$set: { activeModel: defaultModel.id },
		});
	}

	const enableAssistants = env.ENABLE_ASSISTANTS === "true";

	const assistantActive = !models.map(({ id }) => id).includes(settings?.activeModel ?? "");

	const assistant = assistantActive
		? await collections.assistants.findOne({
				_id: new ObjectId(settings?.activeModel),
		  })
		: null;

	const conversations = await collections.conversations
		.find(authCondition(locals))
		.sort({ updatedAt: -1 })
		.project<
			Pick<Conversation, "title" | "model" | "_id" | "updatedAt" | "createdAt" | "assistantId">
		>({
			title: 1,
			model: 1,
			_id: 1,
			updatedAt: 1,
			createdAt: 1,
			assistantId: 1,
		})
		.limit(300)
		.toArray();

	const userAssistants = settings?.assistants?.map((assistantId) => assistantId.toString()) ?? [];
	const userAssistantsSet = new Set(userAssistants);

	const assistantIds = [
		...userAssistants.map((el) => new ObjectId(el)),
		...(conversations.map((conv) => conv.assistantId).filter((el) => !!el) as ObjectId[]),
	];

	const assistants = await collections.assistants.find({ _id: { $in: assistantIds } }).toArray();

	const messagesBeforeLogin = env.MESSAGES_BEFORE_LOGIN ? parseInt(env.MESSAGES_BEFORE_LOGIN) : 0;

	let loginRequired = false;

	if (requiresUser && !locals.user && messagesBeforeLogin) {
		if (conversations.length > messagesBeforeLogin) {
			loginRequired = true;
		} else {
			// get the number of messages where `from === "assistant"` across all conversations.
			const totalMessages =
				(
					await collections.conversations
						.aggregate([
							{ $match: { ...authCondition(locals), "messages.from": "assistant" } },
							{ $project: { messages: 1 } },
							{ $limit: messagesBeforeLogin + 1 },
							{ $unwind: "$messages" },
							{ $match: { "messages.from": "assistant" } },
							{ $count: "messages" },
						])
						.toArray()
				)[0]?.messages ?? 0;

			loginRequired = totalMessages > messagesBeforeLogin;
		}
	}

	const toolUseDuration = (await MetricsServer.getMetrics().tool.toolUseDuration.get()).values;

	const configToolIds = toolFromConfigs.map((el) => el._id.toString());

	let activeCommunityToolIds = (settings?.tools ?? []).filter(
		(key) => !configToolIds.includes(key)
	);

	if (assistant) {
		activeCommunityToolIds = [...activeCommunityToolIds, ...(assistant.tools ?? [])];
	}

	const communityTools = await collections.tools
		.find({ _id: { $in: activeCommunityToolIds.map((el) => new ObjectId(el)) } })
		.toArray()
		.then((tools) =>
			tools.map((tool) => ({
				...tool,
				isHidden: false,
				isOnByDefault: true,
				isLocked: true,
			}))
		);

	return {
		conversations: conversations.map((conv) => {
			if (settings?.hideEmojiOnSidebar) {
				conv.title = conv.title.replace(/\p{Emoji}/gu, "");
			}

			// remove invalid unicode and trim whitespaces
			conv.title = conv.title.replace(/\uFFFD/gu, "").trimStart();

			return {
				id: conv._id.toString(),
				title: conv.title,
				model: conv.model ?? defaultModel,
				updatedAt: conv.updatedAt,
				assistantId: conv.assistantId?.toString(),
				avatarHash:
					conv.assistantId &&
					assistants.find((a) => a._id.toString() === conv.assistantId?.toString())?.avatar,
			};
		}) satisfies ConvSidebar[],
		settings: {
			searchEnabled: !!(
				env.SERPAPI_KEY ||
				env.SERPER_API_KEY ||
				env.SERPSTACK_API_KEY ||
				env.SEARCHAPI_KEY ||
				env.YDC_API_KEY ||
				env.USE_LOCAL_WEBSEARCH ||
				env.SEARXNG_QUERY_URL ||
				env.BING_SUBSCRIPTION_KEY
			),
			ethicsModalAccepted: !!settings?.ethicsModalAcceptedAt,
			ethicsModalAcceptedAt: settings?.ethicsModalAcceptedAt ?? null,
			activeModel: settings?.activeModel ?? DEFAULT_SETTINGS.activeModel,
			hideEmojiOnSidebar: settings?.hideEmojiOnSidebar ?? false,
			shareConversationsWithModelAuthors:
				settings?.shareConversationsWithModelAuthors ??
				DEFAULT_SETTINGS.shareConversationsWithModelAuthors,
			customPrompts: settings?.customPrompts ?? {},
			assistants: userAssistants,
			tools:
				settings?.tools ??
				toolFromConfigs
					.filter((el) => !el.isHidden && el.isOnByDefault)
					.map((el) => el._id.toString()),
			disableStream: settings?.disableStream ?? DEFAULT_SETTINGS.disableStream,
			directPaste: settings?.directPaste ?? DEFAULT_SETTINGS.directPaste,
		},
		models: models.map((model) => ({
			id: model.id,
			name: model.name,
			websiteUrl: model.websiteUrl,
			modelUrl: model.modelUrl,
			tokenizer: model.tokenizer,
			datasetName: model.datasetName,
			datasetUrl: model.datasetUrl,
			displayName: model.displayName,
			description: model.description,
			logoUrl: model.logoUrl,
			parameters: model.parameters,
			preprompt: model.preprompt,
			multimodal: model.multimodal,
			multimodalAcceptedMimetypes: model.multimodalAcceptedMimetypes,
			tools: model.tools,
			unlisted: model.unlisted,
			hasInferenceAPI: model.hasInferenceAPI,
		})),
		oldModels,
		tools: [...toolFromConfigs, ...communityTools]
			.filter((tool) => !tool?.isHidden)
			.map(
				(tool) =>
					({
						_id: tool._id.toString(),
						type: tool.type,
						displayName: tool.displayName,
						name: tool.name,
						description: tool.description,
						mimeTypes: (tool.inputs ?? [])
							.filter((input): input is ToolInputFile => input.type === "file")
							.map((input) => (input as ToolInputFile).mimeTypes)
							.flat(),
						isOnByDefault: tool.isOnByDefault ?? true,
						isLocked: tool.isLocked ?? true,
						timeToUseMS:
							toolUseDuration.find(
								(el) => el.labels.tool === tool._id.toString() && el.labels.quantile === 0.9
							)?.value ?? 15_000,
					} satisfies ToolFront)
			),
		communityToolCount: await collections.tools.countDocuments({
			type: "community",
			review: ReviewStatus.APPROVED,
		}),
		assistants: assistants
			.filter((el) => userAssistantsSet.has(el._id.toString()))
			.map((el) => ({
				...el,
				_id: el._id.toString(),
				createdById: undefined,
				createdByMe:
					el.createdById.toString() === (locals.user?._id ?? locals.sessionId).toString(),
			})),
		user: locals.user && {
			id: locals.user._id.toString(),
			username: locals.user.username,
			avatarUrl: locals.user.avatarUrl,
			email: locals.user.email,
			logoutDisabled: locals.user.logoutDisabled,
			isAdmin: locals.user.isAdmin ?? false,
			isEarlyAccess: locals.user.isEarlyAccess ?? false,
		},
<<<<<<< HEAD
		promptExamples,
		assistant,
=======
		assistant: assistant ? JSON.parse(JSON.stringify(assistant)) : null,
>>>>>>> 37576a29
		enableAssistants,
		enableAssistantsRAG: env.ENABLE_ASSISTANTS_RAG === "true",
		enableCommunityTools: env.COMMUNITY_TOOLS === "true",
		loginRequired,
		loginEnabled: requiresUser,
		guestMode: requiresUser && messagesBeforeLogin > 0,
	};
};<|MERGE_RESOLUTION|>--- conflicted
+++ resolved
@@ -241,12 +241,8 @@
 			isAdmin: locals.user.isAdmin ?? false,
 			isEarlyAccess: locals.user.isEarlyAccess ?? false,
 		},
-<<<<<<< HEAD
 		promptExamples,
-		assistant,
-=======
 		assistant: assistant ? JSON.parse(JSON.stringify(assistant)) : null,
->>>>>>> 37576a29
 		enableAssistants,
 		enableAssistantsRAG: env.ENABLE_ASSISTANTS_RAG === "true",
 		enableCommunityTools: env.COMMUNITY_TOOLS === "true",
