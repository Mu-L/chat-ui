import { HF_ACCESS_TOKEN, MESSAGES_BEFORE_LOGIN, RATE_LIMIT } from "$env/static/private";
import { authCondition, requiresUser } from "$lib/server/auth";
import { collections } from "$lib/server/database";
import { modelEndpoint } from "$lib/server/modelEndpoint";
import { models } from "$lib/server/models";
import { ERROR_MESSAGES } from "$lib/stores/errors";
import type { Message } from "$lib/types/Message";
import { HfInference, textGenerationStream } from "@huggingface/inference";
import { error } from "@sveltejs/kit";
import { ObjectId } from "mongodb";
import { z } from "zod";
import { AwsClient } from "aws4fetch";
import type { MessageUpdate } from "$lib/types/MessageUpdate";
import { runWebSearch } from "$lib/server/websearch/runWebSearch";
import { abortedGenerations } from "$lib/server/abortedGenerations";
import { summarize } from "$lib/server/summarize";
import { buildPrompt } from "$lib/buildPrompt.js";
import { tools as toolSettings, type TextToImageTool } from "$lib/server/tools.js";
import { uploadFile } from "$lib/server/tools/uploadFile.js";

export async function POST({ request, fetch, locals, params, getClientAddress }) {
	const id = z.string().parse(params.id);
	const convId = new ObjectId(id);
	const promptedAt = new Date();

	const userId = locals.user?._id ?? locals.sessionId;

	// check user
	if (!userId) {
		throw error(401, "Unauthorized");
	}

	// check if the user has access to the conversation
	const conv = await collections.conversations.findOne({
		_id: convId,
		...authCondition(locals),
	});

	if (!conv) {
		throw error(404, "Conversation not found");
	}

	// register the event for ratelimiting
	await collections.messageEvents.insertOne({
		userId: userId,
		createdAt: new Date(),
		ip: getClientAddress(),
	});

	// make sure an anonymous user can't post more than one message
	if (
		!locals.user?._id &&
		requiresUser &&
		conv.messages.length > (MESSAGES_BEFORE_LOGIN ? parseInt(MESSAGES_BEFORE_LOGIN) : 0)
	) {
		throw error(429, "Exceeded number of messages before login");
	}

	// check if the user is rate limited
	const nEvents = Math.max(
		await collections.messageEvents.countDocuments({ userId }),
		await collections.messageEvents.countDocuments({ ip: getClientAddress() })
	);

	if (RATE_LIMIT != "" && nEvents > parseInt(RATE_LIMIT)) {
		throw error(429, ERROR_MESSAGES.rateLimited);
	}

	// fetch the model
	const model = models.find((m) => m.id === conv.model);
	const settings = await collections.settings.findOne(authCondition(locals));

	if (!model) {
		throw error(410, "Model not available anymore");
	}

	// finally parse the content of the request
	const json = await request.json();

	const {
		inputs: newPrompt,
		response_id: responseId,
		id: messageId,
		is_retry,
		tools,
	} = z
		.object({
			inputs: z.string().trim().min(1),
			id: z.optional(z.string().uuid()),
			response_id: z.optional(z.string().uuid()),
			is_retry: z.optional(z.boolean()),
			tools: z.array(z.string()),
		})
		.parse(json);

	// get the list of messages
	// while checking for retries
	const messages = (() => {
		if (is_retry && messageId) {
			// if the message is a retry, replace the message and remove the messages after it
			let retryMessageIdx = conv.messages.findIndex((message) => message.id === messageId);
			if (retryMessageIdx === -1) {
				retryMessageIdx = conv.messages.length;
			}
			return [
				...conv.messages.slice(0, retryMessageIdx),
				{ content: newPrompt, from: "user", id: messageId as Message["id"], updatedAt: new Date() },
			];
		} // else append the message at the bottom

		return [
			...conv.messages,
			{
				content: newPrompt,
				from: "user",
				id: (messageId as Message["id"]) || crypto.randomUUID(),
				createdAt: new Date(),
				updatedAt: new Date(),
			},
		];
	})() satisfies Message[];

<<<<<<< HEAD
	// save user prompt
	await collections.conversations.updateOne(
		{
			_id: convId,
		},
		{
			$set: {
				messages,
				title: (await summarize(newPrompt)) ?? conv.title,
				updatedAt: new Date(),
			},
		}
	);

	// fetch the endpoint
	const randomEndpoint = modelEndpoint(model);

	let usedFetch = fetch;

	if (randomEndpoint.host === "sagemaker") {
		const aws = new AwsClient({
			accessKeyId: randomEndpoint.accessKey,
			secretAccessKey: randomEndpoint.secretKey,
			sessionToken: randomEndpoint.sessionToken,
			service: "sagemaker",
		});

		usedFetch = aws.fetch.bind(aws) as typeof fetch;
=======
	if (conv.title.startsWith("Untitled")) {
		try {
			conv.title = (await summarize(newPrompt)) ?? conv.title;
		} catch (e) {
			console.error(e);
		}
>>>>>>> 4ad4e359
	}

	// we now build the stream
	const stream = new ReadableStream({
		async start(controller) {
			const updates: MessageUpdate[] = [];
			function update(newUpdate: MessageUpdate) {
				if (newUpdate.type !== "stream") {
					updates.push(newUpdate);
				}
				try {
					controller.enqueue(JSON.stringify(newUpdate) + "\n");
				} catch (e) {
					// ignore
				}
			}

			const webSearch = tools?.includes("webSearch")
				? await runWebSearch(conv, newPrompt, update)
				: undefined;

			messages.push({
				from: "assistant",
				content: "",
				updates: updates,
				webSearch: webSearch,
				files: [],
				id: (responseId as Message["id"]) || crypto.randomUUID(),
				createdAt: new Date(),
				updatedAt: new Date(),
			});

			const lastMessage = messages[messages.length - 1];

			async function saveLast(generated_text: string) {
				if (!conv) {
					throw error(404, "Conversation not found");
				}

				if (lastMessage) {
					// remove the stop tokens
					for (const stop of [...(model?.parameters?.stop ?? []), "<|endoftext|>"]) {
						if (generated_text.endsWith(stop)) {
							generated_text = generated_text.slice(0, -stop.length).trimEnd();
						}
					}
					lastMessage.content = generated_text;

					await collections.conversations.updateOne(
						{
							_id: convId,
						},
						{
							$set: {
								messages,
								title: conv.title,
								updatedAt: new Date(),
							},
						}
					);

					update({ type: "finalAnswer", text: generated_text });
				}
			}

			const toolParameters = toolSettings.find((t) => t.name === "textToImage") as
				| TextToImageTool
				| undefined;

			if (toolParameters && newPrompt.startsWith("/generate ")) {
				const tool = {
					model: toolParameters.model,
					mime: "image/jpeg",
				};

				const imagePrompt = newPrompt.slice("/generate ".length).split("\n")?.[0];
				update({
					type: "webSearch",
					messageType: "update",
					message: "Calling image model with prompt: " + imagePrompt,
				});

				const inference = new HfInference(HF_ACCESS_TOKEN);

				try {
					const image = await inference.textToImage(
						{
							inputs: imagePrompt,
							model: toolParameters.model,
							parameters: toolParameters.parameters,
						},
						{ wait_for_model: true }
					);

					if (image) {
						const filename = await uploadFile(image, conv, tool);

						const fileObject = {
							sha256: filename.split("-")[1],
							model: tool?.model,
							mime: tool?.mime,
						};

						lastMessage.files?.push(fileObject);

						update({ type: "file", file: fileObject });
					}
				} catch (e) {
					update({ type: "finalAnswer", text: `Error: ${e}` });
				}

				update({ type: "finalAnswer", text: "Generated an image from prompt: " + imagePrompt });
				saveLast(`Generated an image from prompt: ${imagePrompt}`);

				controller.close();
				return;
			}

			const prompt = await buildPrompt({
				messages,
				model,
				webSearch: lastMessage.webSearch,
				preprompt: settings?.customPrompts?.[model.id] ?? model.preprompt,
				locals: locals,
			});

			const tokenStream = textGenerationStream(
				{
					inputs: prompt,
					parameters: {
						...models.find((m) => m.id === conv.model)?.parameters,
						return_full_text: false,
					},
					model: randomEndpoint.url,
					accessToken: randomEndpoint.host === "sagemaker" ? undefined : HF_ACCESS_TOKEN,
				},
				{
					use_cache: false,
					fetch: usedFetch,
				}
			);

			for await (const output of tokenStream) {
				// if not generated_text is here it means the generation is not done
				if (!output.generated_text) {
					// else we get the next token
					if (!output.token.special) {
						update({
							type: "stream",
							token: output.token.text,
						});

						// if the last message is not from assistant, it means this is the first token
					} else {
						const date = abortedGenerations.get(convId.toString());
						if (date && date > promptedAt) {
							saveLast(lastMessage.content);
						}
						if (!output) {
							break;
						}

						// otherwise we just concatenate tokens
						lastMessage.content += output.token.text;
					}
				} else {
					saveLast(output.generated_text);
				}
			}
		},
		async cancel() {
			await collections.conversations.updateOne(
				{
					_id: convId,
				},
				{
					$set: {
						messages,
						title: conv.title,
						updatedAt: new Date(),
					},
				}
			);
		},
	});

	// Todo: maybe we should wait for the message to be saved before ending the response - in case of errors
	return new Response(stream);
}

export async function DELETE({ locals, params }) {
	const convId = new ObjectId(params.id);

	const conv = await collections.conversations.findOne({
		_id: convId,
		...authCondition(locals),
	});

	if (!conv) {
		throw error(404, "Conversation not found");
	}

	await collections.conversations.deleteOne({ _id: conv._id });

	return new Response();
}

export async function PATCH({ request, locals, params }) {
	const { title } = z
		.object({ title: z.string().trim().min(1).max(100) })
		.parse(await request.json());

	const convId = new ObjectId(params.id);

	const conv = await collections.conversations.findOne({
		_id: convId,
		...authCondition(locals),
	});

	if (!conv) {
		throw error(404, "Conversation not found");
	}

	await collections.conversations.updateOne(
		{
			_id: convId,
		},
		{
			$set: {
				title,
			},
		}
	);

	return new Response();
}<|MERGE_RESOLUTION|>--- conflicted
+++ resolved
@@ -120,7 +120,14 @@
 		];
 	})() satisfies Message[];
 
-<<<<<<< HEAD
+	if (conv.title.startsWith("Untitled")) {
+		try {
+			conv.title = (await summarize(newPrompt)) ?? conv.title;
+		} catch (e) {
+			console.error(e);
+		}
+	}
+
 	// save user prompt
 	await collections.conversations.updateOne(
 		{
@@ -129,7 +136,7 @@
 		{
 			$set: {
 				messages,
-				title: (await summarize(newPrompt)) ?? conv.title,
+				title: conv.title,
 				updatedAt: new Date(),
 			},
 		}
@@ -149,14 +156,6 @@
 		});
 
 		usedFetch = aws.fetch.bind(aws) as typeof fetch;
-=======
-	if (conv.title.startsWith("Untitled")) {
-		try {
-			conv.title = (await summarize(newPrompt)) ?? conv.title;
-		} catch (e) {
-			console.error(e);
-		}
->>>>>>> 4ad4e359
 	}
 
 	// we now build the stream
@@ -283,21 +282,27 @@
 				locals: locals,
 			});
 
-			const tokenStream = textGenerationStream(
-				{
-					inputs: prompt,
-					parameters: {
-						...models.find((m) => m.id === conv.model)?.parameters,
-						return_full_text: false,
+			let tokenStream;
+			try {
+				tokenStream = textGenerationStream(
+					{
+						inputs: prompt,
+						parameters: {
+							...models.find((m) => m.id === conv.model)?.parameters,
+							return_full_text: false,
+						},
+						model: randomEndpoint.url,
+						accessToken: randomEndpoint.host === "sagemaker" ? undefined : HF_ACCESS_TOKEN,
 					},
-					model: randomEndpoint.url,
-					accessToken: randomEndpoint.host === "sagemaker" ? undefined : HF_ACCESS_TOKEN,
-				},
-				{
-					use_cache: false,
-					fetch: usedFetch,
-				}
-			);
+					{
+						use_cache: false,
+						fetch: usedFetch,
+					}
+				);
+			} catch (e) {
+				console.log(e);
+				throw error(500, (e as Error).message);
+			}
 
 			for await (const output of tokenStream) {
 				// if not generated_text is here it means the generation is not done
