--- conflicted
+++ resolved
@@ -13,16 +13,13 @@
 import { summarize } from "$lib/server/summarize";
 import { uploadFile } from "$lib/server/files/uploadFile";
 import sizeof from "image-size";
-<<<<<<< HEAD
 import type { Assistant } from "$lib/types/Assistant";
-=======
 import { convertLegacyConversation } from "$lib/utils/tree/convertLegacyConversation";
 import { isMessageId } from "$lib/utils/tree/isMessageId";
 import { buildSubtree } from "$lib/utils/tree/buildSubtree.js";
 import { addChildren } from "$lib/utils/tree/addChildren.js";
 import { addSibling } from "$lib/utils/tree/addSibling.js";
 import { preprocessMessages } from "$lib/server/preprocessMessages.js";
->>>>>>> 482a094e
 
 export async function POST({ request, locals, params, getClientAddress }) {
 	const id = z.string().parse(params.id);
@@ -320,9 +317,6 @@
 				}
 			);
 
-<<<<<<< HEAD
-			let webSearchResults: WebSearch | undefined;
-
 			// check if assistant has a rag
 			const rag =
 				(
@@ -337,22 +331,8 @@
 				rag &&
 				(rag.allowedLinks.length > 0 || rag.allowedDomains.length > 0 || rag.allowAllDomains);
 
-			// if websearch is enabled and the assistant is not specified or it is and has a rag
+			// perform websearch if needed
 			if (!isContinue && ((webSearch && !conv.assistantId) || assistantHasRAG)) {
-				webSearchResults = await runWebSearch(
-					conv,
-					messages[messages.length - 1].content,
-					update,
-					rag
-				);
-				messages[messages.length - 1].webSearch = webSearchResults;
-			} else if (isContinue) {
-				webSearchResults = messages[messages.length - 1].webSearch;
-			}
-			conv.messages = messages;
-=======
-			// perform websearch if needed
-			if (webSearch && !isContinue && !conv.assistantId) {
 				messageToWriteTo.webSearch = await runWebSearch(conv, messagesForPrompt, update);
 			}
 
@@ -362,7 +342,6 @@
 				model.multimodal,
 				convId
 			);
->>>>>>> 482a094e
 
 			const previousText = messageToWriteTo.content;
 
