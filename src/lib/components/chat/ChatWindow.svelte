--- conflicted
+++ resolved
@@ -75,10 +75,6 @@
 	$: lastIsError = messages[messages.length - 1]?.from === "user" && !loading;
 
 	$: sources = files.map((file) => file2base64(file));
-<<<<<<< HEAD
-=======
-
-	const settings = useSettingsStore();
 
 	function onShare() {
 		dispatch("share");
@@ -96,7 +92,6 @@
 			clearTimeout(timeout);
 		}
 	});
->>>>>>> e63c1d7c
 </script>
 
 <div class="relative min-h-0 min-w-0">
