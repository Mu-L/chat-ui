import type { Conversation } from "$lib/types/Conversation";
import type { TextGenerationStreamOutput } from "@huggingface/inference";
import { endpointTgi, endpointTgiParametersSchema } from "./tgi/endpointTgi";
import { z } from "zod";
import endpointAws, { endpointAwsParametersSchema } from "./aws/endpointAws";
import { endpointOAIParametersSchema, endpointOai } from "./openai/endpointOai";
import endpointLlamacpp, { endpointLlamacppParametersSchema } from "./llamacpp/endpointLlamacpp";
import endpointOllama, { endpointOllamaParametersSchema } from "./ollama/endpointOllama";
import endpointVertex, { endpointVertexParametersSchema } from "./google/endpointVertex";

import {
	endpointAnthropic,
	endpointAnthropicParametersSchema,
} from "./anthropic/endpointAnthropic";
import type { Model } from "$lib/types/Model";
import endpointCloudflare, {
	endpointCloudflareParametersSchema,
} from "./cloudflare/endpointCloudflare";
import { endpointCohere, endpointCohereParametersSchema } from "./cohere/endpointCohere";
<<<<<<< HEAD
import type { Tool, ToolResult } from "$lib/types/Tool";
=======
import endpointLangserve, {
	endpointLangserveParametersSchema,
} from "./langserve/endpointLangserve";
>>>>>>> 84ada3bb

// parameters passed when generating text
export interface EndpointParameters {
	messages: Omit<Conversation["messages"][0], "id">[];
	preprompt?: Conversation["preprompt"];
	continueMessage?: boolean; // used to signal that the last message will be extended
	generateSettings?: Partial<Model["parameters"]>;
	tools?: Tool[];
	toolResults?: ToolResult[];
}

interface CommonEndpoint {
	weight: number;
}
// type signature for the endpoint
export type Endpoint = (
	params: EndpointParameters
) => Promise<AsyncGenerator<TextGenerationStreamOutput, void, void>>;

// generator function that takes in parameters for defining the endpoint and return the endpoint
export type EndpointGenerator<T extends CommonEndpoint> = (parameters: T) => Endpoint;

// list of all endpoint generators
export const endpoints = {
	tgi: endpointTgi,
	anthropic: endpointAnthropic,
	aws: endpointAws,
	openai: endpointOai,
	llamacpp: endpointLlamacpp,
	ollama: endpointOllama,
	vertex: endpointVertex,
	cloudflare: endpointCloudflare,
	cohere: endpointCohere,
	langserve: endpointLangserve,
};

export const endpointSchema = z.discriminatedUnion("type", [
	endpointAnthropicParametersSchema,
	endpointAwsParametersSchema,
	endpointOAIParametersSchema,
	endpointTgiParametersSchema,
	endpointLlamacppParametersSchema,
	endpointOllamaParametersSchema,
	endpointVertexParametersSchema,
	endpointCloudflareParametersSchema,
	endpointCohereParametersSchema,
	endpointLangserveParametersSchema,
]);
export default endpoints;<|MERGE_RESOLUTION|>--- conflicted
+++ resolved
@@ -17,13 +17,11 @@
 	endpointCloudflareParametersSchema,
 } from "./cloudflare/endpointCloudflare";
 import { endpointCohere, endpointCohereParametersSchema } from "./cohere/endpointCohere";
-<<<<<<< HEAD
-import type { Tool, ToolResult } from "$lib/types/Tool";
-=======
 import endpointLangserve, {
 	endpointLangserveParametersSchema,
 } from "./langserve/endpointLangserve";
->>>>>>> 84ada3bb
+
+import type { Tool, ToolResult } from "$lib/types/Tool";
 
 // parameters passed when generating text
 export interface EndpointParameters {
