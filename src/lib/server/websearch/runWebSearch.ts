--- conflicted
+++ resolved
@@ -63,11 +63,7 @@
 					text = await parseWeb(link);
 					appendUpdate("Browsing webpage", [link]);
 				} catch (e) {
-<<<<<<< HEAD
-					// console.error(`Error parsing webpage "${link}"`, e);
-=======
 					// ignore errors
->>>>>>> 4ad4e359
 				}
 				const MAX_N_CHUNKS = 100;
 				const texts = chunk(text, CHUNK_CAR_LEN).slice(0, MAX_N_CHUNKS);
