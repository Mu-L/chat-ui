--- conflicted
+++ resolved
@@ -26,14 +26,9 @@
 
 export async function runWebSearch(
 	conv: Conversation,
-<<<<<<< HEAD
-	prompt: string,
+	messages: Message[],
 	updatePad: (upd: MessageUpdate) => void,
 	ragSettings?: Assistant["rag"]
-=======
-	messages: Message[],
-	updatePad: (upd: MessageUpdate) => void
->>>>>>> 482a094e
 ) {
 	const prompt = messages[messages.length - 1].content;
 	const webSearch: WebSearch = {
