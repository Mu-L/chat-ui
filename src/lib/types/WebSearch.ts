import type { ObjectId } from "mongodb";
import type { Conversation } from "./Conversation";
import type { Timestamps } from "./Timestamps";

export interface WebSearch extends Timestamps {
	_id?: ObjectId;
	convId?: Conversation["_id"];

	prompt: string;

	searchQuery: string;
	results: WebSearchSource[];
	context: string;
	contextSources: WebSearchSource[];
}

export interface WebSearchSource {
	title: string;
	link: string;
	hostname: string;
	text?: string; // You.com provides text of webpage right away
}

export type WebSearchMessageSources = {
	type: "sources";
	sources: WebSearchSource[];
};

<<<<<<< HEAD
export interface MarkdownNode {
	heading: string;
	depth: number;
	content: string;
	source: WebSearchSource;
	sections: MarkdownNode[];
}

export type MarkdownFlatNode = Pick<MarkdownNode, "heading" | "content" | "source">;

export interface TextWithSource {
	text: string;
	source: WebSearchSource;
=======
export interface YouWebSearch {
	hits: YouSearchHit[];
	latency: number;
}

interface YouSearchHit {
	url: string;
	title: string;
	description: string;
	snippets: string[];
}

// eslint-disable-next-line no-shadow
export enum WebSearchProvider {
	GOOGLE = "Google",
	YOU = "You.com",
>>>>>>> 04a868ef
}<|MERGE_RESOLUTION|>--- conflicted
+++ resolved
@@ -26,7 +26,6 @@
 	sources: WebSearchSource[];
 };
 
-<<<<<<< HEAD
 export interface MarkdownNode {
 	heading: string;
 	depth: number;
@@ -40,7 +39,8 @@
 export interface TextWithSource {
 	text: string;
 	source: WebSearchSource;
-=======
+}
+
 export interface YouWebSearch {
 	hits: YouSearchHit[];
 	latency: number;
@@ -57,5 +57,4 @@
 export enum WebSearchProvider {
 	GOOGLE = "Google",
 	YOU = "You.com",
->>>>>>> 04a868ef
 }